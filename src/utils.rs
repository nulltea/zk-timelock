use anyhow::anyhow;
use ark_bls12_377::Bls12_377;
use ark_bls12_381::Bls12_381;
<<<<<<< HEAD
use ark_ec::{bls12, CurveGroup, AffineRepr};
use ark_ec::bls12::Bls12Parameters;
use ark_ec::pairing::Pairing;
use ark_ec::short_weierstrass::Affine;
use ark_ff::{BigInteger, BigInteger256, BigInteger384, Field, PrimeField, QuadExtField, Zero};
=======
use ark_ec::{AffineCurve, bls12, PairingEngine, ProjectiveCurve, SWModelParameters};
use ark_ec::bls12::Bls12Parameters;
use ark_ec::group::Group;
use ark_ec::short_weierstrass_jacobian::GroupAffine;
use ark_ff::{BigInteger, BigInteger256, BigInteger384, Field, Fp12ParamsWrapper, PrimeField, QuadExtField, Zero};
>>>>>>> 2215bbec
use ark_r1cs_std::fields::fp12::Fp12Var;
use ark_r1cs_std::fields::fp::FpVar;
use ark_serialize::{CanonicalDeserialize, SerializationError};
use group::Curve;
use sha2::Sha256;

<<<<<<< HEAD
pub trait Hash2Curve: Pairing {
=======
pub trait Hash2Curve: PairingEngine {
>>>>>>> 2215bbec
    fn hash(msg: &[u8], dst: &[u8]) -> anyhow::Result<Self::G2Affine>;
}

impl Hash2Curve for Bls12_381 where Self::G2Affine: ZkCryptoDeserialize {
    fn hash(msg: &[u8], dst: &[u8]) -> anyhow::Result<Self::G2Affine> {
        let qid = bls12_381_plus::G2Projective::hash::<bls12_381_plus::ExpandMsgXmd<Sha256>>(msg, dst)
            .to_affine();
        Self::G2Affine::deserialize_zk_crypto_uncompressed(&qid.to_uncompressed())
    }
}

impl Hash2Curve for Bls12_377 {
    fn hash(msg: &[u8], dst: &[u8]) -> anyhow::Result<Self::G2Affine> {
<<<<<<< HEAD
        // todo
        Ok(Self::G2Affine::generator())
=======
        Ok(Self::G2Affine::prime_subgroup_generator())
>>>>>>> 2215bbec
    }
}

pub trait ZkCryptoDeserialize: Sized {
    fn deserialize_zk_crypto(bytes: &[u8]) -> anyhow::Result<Self>;
    fn deserialize_zk_crypto_uncompressed(bytes: &[u8]) -> anyhow::Result<Self>;
}

pub trait ZkCryptoSerialize: Sized {
    fn serialize_zk_crypto(bytes: &Self) -> anyhow::Result<Vec<u8>>;
}

impl ZkCryptoDeserialize for Affine<ark_bls12_381::g1::Parameters> {
    fn deserialize_zk_crypto(bytes: &[u8]) -> anyhow::Result<Self> {
        let g1 = bls12_381_plus::G1Affine::from_compressed(bytes.try_into().unwrap()).unwrap();
        let bytes = g1.to_uncompressed();

        Self::deserialize_zk_crypto_uncompressed(&bytes)
    }

    fn deserialize_zk_crypto_uncompressed(bytes: &[u8]) -> anyhow::Result<Self> {
        let x = {
            let mut tmp = [0; 48];
            tmp.copy_from_slice(&bytes[0..48]);

            // Mask away the flag bits
            tmp[0] &= 0b0001_1111;

            let mut x= ark_bls12_381::Fq::zero();
            x.0.0 = bls12_381_plus::fp::Fp::from_bytes(&tmp).unwrap().0;
            x
        };

        // Attempt to obtain the y-coordinate
        let y = {
            let mut tmp = [0; 48];
            tmp.copy_from_slice(&bytes[48..96]);

            let mut y= ark_bls12_381::Fq::zero();
            y.0.0 = bls12_381_plus::fp::Fp::from_bytes(&tmp).unwrap().0;
            y
        };

        Ok(ark_bls12_381::G1Affine::new(x, y, false))
    }
}

impl ZkCryptoDeserialize for Affine<ark_bls12_381::g2::Parameters> {
    fn deserialize_zk_crypto(bytes: &[u8]) -> anyhow::Result<Self> {
        let g2 = bls12_381_plus::G2Affine::from_compressed(bytes.try_into().unwrap()).unwrap();
        let bytes = g2.to_uncompressed();

        Self::deserialize_zk_crypto_uncompressed(&bytes)
    }

    fn deserialize_zk_crypto_uncompressed(bytes: &[u8]) -> anyhow::Result<Self> {
        let xc1 = {
            let mut tmp = [0; 48];
            tmp.copy_from_slice(&bytes[0..48]);

            // Mask away the flag bits
            tmp[0] &= 0b0001_1111;

            let mut f = ark_bls12_381::Fq::zero();
            f.0.0 = bls12_381_plus::fp::Fp::from_bytes(&tmp).unwrap().0;
            f
        };

        let xc0 = {
            let mut tmp = [0; 48];
            tmp.copy_from_slice(&bytes[48..96]);

            let mut f = ark_bls12_381::Fq::zero();
            f.0.0 = bls12_381_plus::fp::Fp::from_bytes(&tmp).unwrap().0;
            f
        };

        // Attempt to obtain the y-coordinate
        let yc1 = {
            let mut tmp = [0; 48];
            tmp.copy_from_slice(&bytes[96..144]);

            let mut f = ark_bls12_381::Fq::zero();
            f.0.0 = bls12_381_plus::fp::Fp::from_bytes(&tmp).unwrap().0;
            f
        };
        let yc0 = {
            let mut tmp = [0; 48];
            tmp.copy_from_slice(&bytes[144..192]);

            let mut f = ark_bls12_381::Fq::zero();
            f.0.0 = bls12_381_plus::fp::Fp::from_bytes(&tmp).unwrap().0;
            f
        };

        Ok(ark_bls12_381::G2Affine::new(
            ark_bls12_381::Fq2::new(xc0, xc1),
            ark_bls12_381::Fq2::new(yc0, yc1),
        ))
    }
}

pub fn gt_scalar_mul_le<T: Field + Zero, B: AsRef<[u8]>>(trg: T, rhs: B) -> T {
    let mut res = T::one();
    let mut mul = trg;
    // This is a simple double-and-add implementation of group element
    // multiplication, moving from most significant to least
    // significant bit of the scalar.
    //
    // We skip the leading bit because it's always unset for Fq
    // elements.
    for bit in rhs
        .as_ref()
        .iter()
        .rev()
        .flat_map(|byte| (0..8).rev().map(move |i| ((byte >> i) & 1u8) == 1u8))
        .skip(1)
    {
        let mut y = res.clone();

        res.square_in_place();
        y = res.clone();
        if bit {
            res *= mul;
        }

    }
    res
}

pub fn curve_scalar_mul_le<T: CurveGroup + Zero, B: AsRef<[u8]>>(trg: T, rhs: B) -> T {
    println!("r={}", hex::encode(rhs.as_ref()));
    let mut res = T::zero();
    let mut mul = trg;

    let y = res.clone();
    let x = y;

    for bit in rhs
        .as_ref()
        .iter()
        .rev()
        .flat_map(|byte| (0..8).rev().map(move |i| ((byte >> i) & 1u8) == 1u8))
        .skip(1)
    {
        res.double_in_place();
        if bit {
            res = res.add(&mul)
        }

        let y = res.clone();
        let x = y;
    }
    res
}

pub trait GtAbsorbable: Pairing {
    fn gt_to_absorbable(gt: &Self::TargetField) -> Vec<<Self::G1 as CurveGroup>::BaseField>;
}

impl GtAbsorbable for ark_bls12_381::Bls12_381 {
    fn gt_to_absorbable(gt: &ark_bls12_381::Fq12) -> Vec<ark_bls12_381::Fq> {
        vec![
            gt.c0.c0.c0,
            gt.c0.c0.c1,
            gt.c0.c1.c0,
            gt.c0.c1.c1,
            gt.c0.c2.c0,
            gt.c0.c2.c1,
            gt.c1.c0.c0,
            gt.c1.c0.c1,
            gt.c1.c1.c0,
            gt.c1.c1.c1,
            gt.c1.c2.c0,
            gt.c1.c2.c1,
        ]
    }
}

impl GtAbsorbable for ark_bls12_377::Bls12_377 {
    fn gt_to_absorbable(gt: &ark_bls12_377::Fq12) -> Vec<ark_bls12_377::Fq> {
        vec![
            gt.c0.c0.c0,
            gt.c0.c0.c1,
            gt.c0.c1.c0,
            gt.c0.c1.c1,
            gt.c0.c2.c0,
            gt.c0.c2.c1,
            gt.c1.c0.c0,
            gt.c1.c0.c1,
            gt.c1.c1.c0,
            gt.c1.c1.c1,
            gt.c1.c2.c0,
            gt.c1.c2.c1,
        ]
    }
}

pub fn gtvar_to_fqvars<E: Pairing, P: Bls12Parameters<Fp = <E::G1 as CurveGroup>::BaseField>>(gt: &Fp12Var<P::Fp12Config>) -> Vec<&FpVar<<E::G1 as CurveGroup>::BaseField>>
    where <E::G1 as CurveGroup>::BaseField: PrimeField{
    return vec![
        &gt.c0.c0.c0,
        &gt.c0.c0.c1,
        &gt.c0.c1.c0,
        &gt.c0.c1.c1,
        &gt.c0.c2.c0,
        &gt.c0.c2.c1,
        &gt.c1.c0.c0,
        &gt.c1.c0.c1,
        &gt.c1.c1.c0,
        &gt.c1.c1.c1,
        &gt.c1.c2.c0,
        &gt.c1.c2.c1,
    ]
}

#[cfg(test)]
mod tests {
    use ark_std::test_rng;
    use super::*;

    #[test]
    fn test_decode() {
        let pk = {
            let bytes = hex::decode("8200fc249deb0148eb918d6e213980c5d01acd7fc251900d9260136da3b54836ce125172399ddc69c4e3e11429b62c11").unwrap();

            let g1 = ark_bls12_381::G1Affine::deserialize_zk_crypto(&bytes).unwrap();
        };
    }
}<|MERGE_RESOLUTION|>--- conflicted
+++ resolved
@@ -1,30 +1,18 @@
 use anyhow::anyhow;
 use ark_bls12_377::Bls12_377;
 use ark_bls12_381::Bls12_381;
-<<<<<<< HEAD
 use ark_ec::{bls12, CurveGroup, AffineRepr};
 use ark_ec::bls12::Bls12Parameters;
 use ark_ec::pairing::Pairing;
 use ark_ec::short_weierstrass::Affine;
 use ark_ff::{BigInteger, BigInteger256, BigInteger384, Field, PrimeField, QuadExtField, Zero};
-=======
-use ark_ec::{AffineCurve, bls12, PairingEngine, ProjectiveCurve, SWModelParameters};
-use ark_ec::bls12::Bls12Parameters;
-use ark_ec::group::Group;
-use ark_ec::short_weierstrass_jacobian::GroupAffine;
-use ark_ff::{BigInteger, BigInteger256, BigInteger384, Field, Fp12ParamsWrapper, PrimeField, QuadExtField, Zero};
->>>>>>> 2215bbec
 use ark_r1cs_std::fields::fp12::Fp12Var;
 use ark_r1cs_std::fields::fp::FpVar;
 use ark_serialize::{CanonicalDeserialize, SerializationError};
 use group::Curve;
 use sha2::Sha256;
 
-<<<<<<< HEAD
 pub trait Hash2Curve: Pairing {
-=======
-pub trait Hash2Curve: PairingEngine {
->>>>>>> 2215bbec
     fn hash(msg: &[u8], dst: &[u8]) -> anyhow::Result<Self::G2Affine>;
 }
 
@@ -38,22 +26,13 @@
 
 impl Hash2Curve for Bls12_377 {
     fn hash(msg: &[u8], dst: &[u8]) -> anyhow::Result<Self::G2Affine> {
-<<<<<<< HEAD
-        // todo
         Ok(Self::G2Affine::generator())
-=======
-        Ok(Self::G2Affine::prime_subgroup_generator())
->>>>>>> 2215bbec
     }
 }
 
 pub trait ZkCryptoDeserialize: Sized {
     fn deserialize_zk_crypto(bytes: &[u8]) -> anyhow::Result<Self>;
     fn deserialize_zk_crypto_uncompressed(bytes: &[u8]) -> anyhow::Result<Self>;
-}
-
-pub trait ZkCryptoSerialize: Sized {
-    fn serialize_zk_crypto(bytes: &Self) -> anyhow::Result<Vec<u8>>;
 }
 
 impl ZkCryptoDeserialize for Affine<ark_bls12_381::g1::Parameters> {
@@ -87,7 +66,7 @@
             y
         };
 
-        Ok(ark_bls12_381::G1Affine::new(x, y, false))
+        Ok(ark_bls12_381::G1Affine::new(x, y))
     }
 }
 
@@ -175,7 +154,6 @@
 }
 
 pub fn curve_scalar_mul_le<T: CurveGroup + Zero, B: AsRef<[u8]>>(trg: T, rhs: B) -> T {
-    println!("r={}", hex::encode(rhs.as_ref()));
     let mut res = T::zero();
     let mut mul = trg;
 
