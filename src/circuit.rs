use crate::poseidon::get_poseidon_params;
use anyhow::anyhow;
<<<<<<< HEAD
use ark_ff::{BigInteger, BitIteratorLE, Field, PrimeField, ToConstraintField, Zero, Fp12, One, QuadExtField, BigInteger384, Fp12ConfigWrapper};
// use ark_groth16::{Groth16, Proof, ProvingKey, VerifyingKey};
=======
use ark_ff::{to_bytes, BigInteger, BitIteratorLE, Field, PrimeField, ToConstraintField, Zero, Fp12, One, Fp6ParamsWrapper, Fp12ParamsWrapper, Fp2ParamsWrapper, QuadExtField, BigInteger384};
use ark_groth16::{Groth16, Proof, ProvingKey, VerifyingKey};
>>>>>>> 2215bbec
use ark_r1cs_std::fields::fp::FpVar;
use ark_r1cs_std::prelude::*;
use ark_r1cs_std::ToConstraintFieldGadget;
use ark_relations::ns;
use ark_relations::r1cs::{ConstraintSynthesizer, ConstraintSystem, ConstraintSystemRef, Namespace, SynthesisError};
use ark_r1cs_std::groups::{bls12, CurveVar};
use ark_snark::{CircuitSpecificSetupSNARK, SNARK};
use ark_sponge::poseidon::constraints::PoseidonSpongeVar;
use ark_sponge::poseidon::{PoseidonConfig, PoseidonSponge};
use ark_std::marker::PhantomData;
use ark_std::rand::{CryptoRng, Rng, RngCore};
use ark_std::vec::Vec;
use ark_std::UniformRand;
use std::borrow::Borrow;
use std::cmp::Ordering;
use std::fmt::Debug;
use std::hash::Hash;
use std::ops::{Add, Mul, MulAssign};
use std::str::FromStr;
use ark_ec::bls12::Bls12Parameters;
use ark_r1cs_std::fields::fp12::Fp12Var;
use ark_ec::{pairing::Pairing, CurveGroup, Group};
use ark_sponge::constraints::CryptographicSpongeVar;
use ark_sponge::{Absorb, CryptographicSponge};
use group::Curve as _;
use ark_serialize::{CanonicalDeserialize, CanonicalSerialize};
use ark_bls12_381::Bls12_381;
use ark_r1cs_std::groups::curves::short_weierstrass::ProjectiveVar;
use crate::utils::{curve_scalar_mul_le, gt_scalar_mul_le, GtAbsorbable, gtvar_to_fqvars, Hash2Curve, ZkCryptoDeserialize, ZkCryptoSerialize};
use sha2::Sha256;
use crate::nonnative::*;
use crate::{Randomness, Plaintext, Ciphertext, PublicKey, SecretKey, Parameters};

<<<<<<< HEAD
pub struct Circuit<E: Pairing, P: Bls12Parameters<Fp = <E::G1 as CurveGroup>::BaseField>>
    where <E::G1 as CurveGroup>::BaseField: PrimeField
=======
const R_BYTES_SQUEEZE: usize = 16;

pub struct Circuit<E: PairingEngine, P: Bls12Parameters<Fp = E::Fq>>
>>>>>>> 2215bbec
{
    gid: E::TargetField,
    sigma: Randomness<E::G1>,
    master: PublicKey<E>,
    msg: Plaintext<E::G1>,
    pub resulted_ciphertext: Ciphertext<E::G1>,
    params: Parameters<E::G1>,
    _curve_params: PhantomData<P>
}

<<<<<<< HEAD
impl<E: Pairing, P: Bls12Parameters<Fp = <E::G1 as CurveGroup>::BaseField>> Circuit<E, P>
    where <E::G1 as CurveGroup>::BaseField: PrimeField + Absorb,
          E: Hash2Curve + GtAbsorbable,
          ProjectiveVar<P::G1Parameters, FpVar<P::Fp>>: AllocVar<E::G1, <E::G1 as CurveGroup>::BaseField> + CurveVar<E::G1, <E::G1 as CurveGroup>::BaseField> + AllocVar<E::G1, P::Fp>,
=======
impl<E: PairingEngine, P: Bls12Parameters<Fp = E::Fq>> Circuit<E, P>
    where E::Fq: PrimeField + Absorb,
          E: Hash2Curve + GtAbsorbable,
          ProjectiveVar<P::G1Parameters, FpVar<P::Fp>>: AllocVar<E::G1Projective, E::Fq> + CurveVar<E::G1Projective, E::Fq> + AllocVar<E::G1Projective, P::Fp>,
>>>>>>> 2215bbec
{
    type Fq = <E::G1 as CurveGroup>::BaseField;

    pub fn new<I: AsRef<[u8]>, R: Rng + CryptoRng>(
        master: PublicKey<E>,
        id: I,
        msg: Plaintext<E::G1>,
        rng: &mut R,
    ) -> anyhow::Result<Self> {
        let params = Parameters::<E::G1>::default();

        let (gid, sigma, ct) = Self::encrypt_inner(&master, id, &msg, &params, rng)
            .map_err(|e| anyhow!("error encrypting message: {e}"))?;

        Ok(Self {
            gid,
            sigma,
            msg,
            master,
            resulted_ciphertext: ct,
            params,
            _curve_params: Default::default()
        })
    }

    pub fn encrypt<I: AsRef<[u8]>, R: Rng + CryptoRng>(
        master: &PublicKey<E>,
        id: I,
<<<<<<< HEAD
        msg: &Plaintext<E::G1>,
        params: &Parameters<E::G1>,
        rng: &mut R,
    ) -> anyhow::Result<Ciphertext<E::G1>> {
        let (_, _, ct) = Self::encrypt_inner(master, id, msg, params, rng)?;
=======
        msg: &Plaintext<E::G1Projective>,
        rng: &mut R,
    ) -> anyhow::Result<Ciphertext<E::G1Projective>> {
        let params = Parameters::<E::G1Projective>::default();

        let (_, _, ct) = Self::encrypt_inner(master, id, msg, &params, rng)?;
>>>>>>> 2215bbec
        Ok(ct)
    }

    fn encrypt_inner<I: AsRef<[u8]>, R: Rng + CryptoRng>(
        master: &PublicKey<E>,
        id: I,
        msg: &Plaintext<E::G1>,
        params: &Parameters<E::G1>,
        rng: &mut R,
    ) -> anyhow::Result<(E::TargetField, Randomness<E::G1>, Ciphertext<E::G1>)> {
        // 1. Compute Gid = e(master,Q_id)
        // Note: hash-to-curve algo is `draft-irtf-cfrg-bls-signature-05` which matches to the one used in Drand network,
        // hash function is Sha2 despite the fact that poseidon is used elsewhere to optimize proving performance.
        let gid = {
            let qid: E::G2Affine = E::hash(id.as_ref(), tlock::ibe::H2C_DST)?;
            E::pairing(master.clone(), qid)
        };

        // 2. Derive random sigma
        let sigma = Randomness::<E::G1>::rand(rng);

        // 3. Derive r from sigma and msg
        let r = {
            let mut sponge = PoseidonSponge::new(&params.poseidon);
            sponge.absorb(&sigma.0);
            sponge.absorb(&msg);
<<<<<<< HEAD
            sponge.squeeze_field_elements::<E::ScalarField>(1).remove(0)
        };

        // 4. Compute U = G^r
        let mut u = E::G1::generator();
        u.mul_assign(r);

        // 5. Compute V = sigma XOR H(rGid)
        let v = {
            let mut r_gid: E::TargetField = gt_scalar_mul_le(gid.clone(), r.into_bigint().to_bytes_le());
=======
            sponge.clone().squeeze_bytes(R_BYTES_SQUEEZE)
        };

        // 4. Compute U = G^r
        let mut u = curve_scalar_mul_le(
            E::G1Projective::prime_subgroup_generator(),
            &r
        );

        // 5. Compute V = sigma XOR H(rGid)
        let v = {
            let mut r_gid: E::Fqk = gt_scalar_mul_le(gid.clone(), r);
>>>>>>> 2215bbec

            let mut sponge = PoseidonSponge::new(&params.poseidon);
            sponge.absorb(&E::gt_to_absorbable(&r_gid));
            let h_r_gid = sponge.squeeze_field_elements::<<E::G1 as CurveGroup>::BaseField>(1).remove(0);

            sigma.0 + h_r_gid
        };

        // 6. Compute W = M XOR H(sigma)
        let w = {
            // todo: could we skip hashing here?
            let mut sponge = PoseidonSponge::new(&params.poseidon);
            sponge.absorb(&sigma.0);
            let h_sigma = sponge.squeeze_field_elements::<P::Fp>(1).remove(0);
            (*msg).clone() + h_sigma
        };

        Ok((gid, sigma, Ciphertext{
            u,
            v,
            w
        }))
    }

    pub fn decrypt(
        sk: &SecretKey<E>,
<<<<<<< HEAD
        ct: &Ciphertext<E::G1>,
        params: &Parameters<E::G1>,
    ) -> anyhow::Result<Plaintext<E::G1>> {
=======
        ct: &Ciphertext<E::G1Projective>,
    ) -> anyhow::Result<Plaintext<E::G1Projective>> {
        let params = Parameters::<E::G1Projective>::default();

>>>>>>> 2215bbec
        // 1. Compute sigma = V XOR H2(e(rP,private))
        let sigma = {
            let r_gid = E::pairing(ct.u.clone(), sk.clone());

            let mut sponge = PoseidonSponge::new(&params.poseidon);
            sponge.absorb(&E::gt_to_absorbable(&r_gid));
<<<<<<< HEAD
            let h_r_gid = sponge.squeeze_field_elements::<<E::G1 as CurveGroup>::BaseField>(1).remove(0);
=======
            let h_r_gid = sponge.squeeze_field_elements::<E::Fq>(1).remove(0);
>>>>>>> 2215bbec

            ct.v - h_r_gid
        };

        // 2. Compute Msg = W XOR H4(sigma)
        let msg = {
            // todo: could we skip hashing here?
            let mut sponge = PoseidonSponge::new(&params.poseidon);
            sponge.absorb(&sigma);
            let h_sigma = sponge.squeeze_field_elements::<<E::G1 as CurveGroup>::BaseField>(1).remove(0);
            ct.w.clone() - h_sigma
        };

        // 3. Check U = G^r
        let r_g = {
            let mut sponge = PoseidonSponge::new(&params.poseidon);
            sponge.absorb(&sigma);
            sponge.absorb(&msg);
<<<<<<< HEAD
            let r = sponge.squeeze_field_elements::<E::ScalarField>(1).remove(0);
            let mut u = E::G1::generator();
            u.mul_assign(r);
            u
=======
            curve_scalar_mul_le(
                E::G1Projective::prime_subgroup_generator(),
                &sponge.squeeze_bytes(R_BYTES_SQUEEZE)
            )
>>>>>>> 2215bbec
        };
        assert_eq!(ct.u, r_g);

        Ok(msg)
    }
    pub(crate) fn verify_encryption(
        &self,
        cs: ConstraintSystemRef<<E::G1 as CurveGroup>::BaseField>,
        gid: Fp12Var<P::Fp12Config>,
        msg: &FpVar<<E::G1 as CurveGroup>::BaseField>,
        ct: &(bls12::G1Var<P>, FpVar<<E::G1 as CurveGroup>::BaseField>, FpVar<<E::G1 as CurveGroup>::BaseField>),
    ) -> Result<(), SynthesisError> {
        // 2. Derive random sigma
        let sigma = FpVar::<<E::G1 as CurveGroup>::BaseField>::new_witness(ns!(cs, "sigma"), || Ok(&self.sigma.0))?;

        // 3. Derive r from sigma and msg
        let r = {
            let mut sponge = PoseidonSpongeVar::new(cs.clone(), &self.params.poseidon);
            sponge.absorb(&sigma)?;
            sponge.absorb(&msg)?;
            sponge
                .squeeze_bytes(R_BYTES_SQUEEZE)?
                .into_iter().flat_map(|b| b.to_bits_le().unwrap()).collect::<Vec<_>>()
        };

        // 4. Compute U = G*r
        let g = bls12::G1Var::<P>::new_constant(ns!(cs, "generator"), E::G1::generator())?;
        let u = g.scalar_mul_le(r.iter())?;
        u.enforce_equal(&ct.0)?;

        // 5. Compute V = sigma XOR H(rGid)
        let v = {
            let r_gid = {
                let mut res = Fp12Var::<P::Fp12Params>::one();
                let mut mul = gid;
                for bit in r.into_iter() {
                    let tmp = res.clone() * &mul;
                    res = bit.select(&tmp, &res)?;
                    mul.square_in_place()?;
                }
                res
            };
            let mut sponge = PoseidonSpongeVar::new(cs.clone(), &self.params.poseidon);
            sponge.absorb(&gtvar_to_fqvars::<E, P>(&r_gid))?;

            let h_r_gid = sponge
                .squeeze_field_elements(1)
                .and_then(|r| Ok(r[0].clone()))?;

            &sigma + h_r_gid
        };
        v.enforce_equal(&ct.1)?;


        // 6. Compute W = M XOR H(sigma)
        let w = {
            let mut poseidon = PoseidonSpongeVar::new(cs.clone(), &self.params.poseidon);
            poseidon.absorb(&sigma)?;
            let h_sigma = poseidon
                .squeeze_field_elements(1)
                .and_then(|r| Ok(r[0].clone()))?;

            msg + h_sigma
        };

        w.enforce_equal(&ct.2)?;

        Ok(())
    }

    pub(crate) fn ciphertext_var(
        &self,
        cs: ConstraintSystemRef<<E::G1 as CurveGroup>::BaseField>,
        mode: AllocationMode,
    ) -> Result<(bls12::G1Var<P>, FpVar<<E::G1 as CurveGroup>::BaseField>, FpVar<<E::G1 as CurveGroup>::BaseField>), SynthesisError> {
        let u = bls12::G1Var::<P>::new_variable(
            ns!(cs, "ciphertext_u"),
            || Ok(self.resulted_ciphertext.u),
            mode,
        )?;
        let v = FpVar::<<E::G1 as CurveGroup>::BaseField>::new_variable(
            ns!(cs, "ciphertext_v"),
            || {
                Ok(self.resulted_ciphertext.v)
            },
            mode,
        )?;

        let w = FpVar::<<E::G1 as CurveGroup>::BaseField>::new_variable(
            ns!(cs, "ciphertext_w"),
            || {
                Ok(self.resulted_ciphertext.w)
            },
            mode,
        )?;

        Ok((u, v, w))
    }
}

<<<<<<< HEAD
impl<E: Pairing, P: Bls12Parameters<Fp = <E::G1 as CurveGroup>::BaseField>> ConstraintSynthesizer<<E::G1 as CurveGroup>::BaseField> for Circuit<E, P>
    where <E::G1 as CurveGroup>::BaseField: PrimeField + Absorb,
          E: Hash2Curve + GtAbsorbable,
          ProjectiveVar<P::G1Parameters, FpVar<P::Fp>>: AllocVar<E::G1, <E::G1 as CurveGroup>::BaseField> + CurveVar<E::G1, <E::G1 as CurveGroup>::BaseField> + AllocVar<E::G1, P::Fp>,
          E::TargetField: Borrow<QuadExtField<Fp12ConfigWrapper<P::Fp12Config>>>,
=======
impl<E: PairingEngine, P: Bls12Parameters<Fp = E::Fq>> ConstraintSynthesizer<E::Fq> for Circuit<E, P>
    where E::Fq: PrimeField + Absorb,
          E: Hash2Curve + GtAbsorbable,
          ProjectiveVar<P::G1Parameters, FpVar<P::Fp>>: AllocVar<E::G1Projective, E::Fq> + CurveVar<E::G1Projective, E::Fq> + AllocVar<E::G1Projective, P::Fp>,
          E::Fqk: Borrow<QuadExtField<Fp12ParamsWrapper<P::Fp12Params>>>,
>>>>>>> 2215bbec
{
    fn generate_constraints(
        self,
        cs: ConstraintSystemRef<<E::G1 as CurveGroup>::BaseField>,
    ) -> Result<(), SynthesisError> {
        let gid = Fp12Var::<P::Fp12Params>::new_input(ns!(cs, "gid"), || Ok(self.gid))?;
        let message = FpVar::<<E::G1 as CurveGroup>::BaseField>::new_witness(ns!(cs, "plaintext"), || {
            Ok(self.msg)
        })?;
        let ciphertext = self.ciphertext_var(cs.clone(), AllocationMode::Input)?;

        self.verify_encryption(cs.clone(), gid, &message, &ciphertext)
    }
}

pub struct NonnativeCircuit<PC: CurveGroup>
    where PC::BaseField: PrimeField
{
    gid: ark_bls12_381::Fq12,
    sigma: Randomness<ark_bls12_381::G1Projective>,
    master: PublicKey<Bls12_381>,
    msg: Plaintext<ark_bls12_381::G1Projective>,
    pub resulted_ciphertext: Ciphertext<ark_bls12_381::G1Projective>,
    params: Parameters<PC>,
}

impl<PC: CurveGroup> NonnativeCircuit<PC>
    where PC::BaseField: PrimeField
{
    pub fn new<I: AsRef<[u8]>, R: Rng + CryptoRng>(
        master: PublicKey<Bls12_381>,
        id: I,
        msg: Plaintext<ark_bls12_381::G1Projective>,
        rng: &mut R,
    ) -> anyhow::Result<Self> {
        let pp_381 = Parameters::<ark_bls12_381::G1Projective>::default();
        let params = Parameters::<PC>::default();

        let (gid, sigma, ct) = Circuit::<Bls12_381, ark_bls12_381::Parameters>::encrypt_inner(&master, id, &msg, &pp_381, rng)
            .map_err(|e| anyhow!("error encrypting message: {e}"))?;

        Ok(Self {
            gid,
            sigma,
            msg,
            master,
            resulted_ciphertext: ct,
            params,
        })
    }

    pub fn get_public_inputs(
        cipher: &Ciphertext<ark_bls12_381::G1Projective>,
    ) -> Vec<PC::BaseField>
    {
        // let u_inputs = cipher.u.to_field_elements().unwrap();
        // let v_inputs = cipher.v.to_field_elements().unwrap();
        // let w_inputs = cipher.w.to_field_elements().unwrap();
        //
        // u_inputs.into_iter().chain(v_inputs).chain(w_inputs).collect()
        vec![]
    }

    pub fn decrypt(
        sk: &SecretKey<Bls12_381>,
        ct: &Ciphertext<ark_bls12_381::G1Projective>,
    ) -> anyhow::Result<Plaintext<ark_bls12_381::G1Projective>> {
        Circuit::<Bls12_381, ark_bls12_381::Parameters>::decrypt(sk, ct)
    }

    pub(crate) fn verify_encryption(
        &self,
        cs: ConstraintSystemRef<PC::BaseField>,
        gid: Fq12Var<PC::BaseField>,
        msg: &FqVar<PC::BaseField>,
        ct: &(G1Var<PC::BaseField>, FqVar<PC::BaseField>, FqVar<PC::BaseField>),
    ) -> Result<(), SynthesisError> {
        let g_x = FqVar::new_constant(
            ns!(cs, "ciphertext_u_x"),
            &ark_bls12_381::G1Projective::generator().x
        )?;
        let g_y = FqVar::new_constant(
            ns!(cs, "ciphertext_u_x"),
            &ark_bls12_381::G1Projective::generator().y
        )?;
        let g = G1Var::new(
            g_x, g_y
        );

        // 2. Derive random sigma
        let sigma = FqVar::new_witness(ns!(cs, "sigma"), || Ok(&self.sigma.0))?;


        // 3. Derive r from sigma and msg
        let r = {
            let mut sponge = PoseidonSpongeVar::new(cs.clone(), &self.params.poseidon);
            sponge.absorb(&sigma.to_constraint_field().unwrap())?;
            sponge.absorb(&msg.to_constraint_field().unwrap())?;
            sponge
                .squeeze_bytes(R_BYTES_SQUEEZE)?
                .into_iter().flat_map(|b| b.to_bits_le().unwrap()).collect::<Vec<_>>()
        };

        // 4. Compute U = G*r
        let u = g.scalar_mul_le(r.iter())?;
        u.enforce_equal(&ct.0)?;

        // 5. Compute V = sigma XOR H(rGid)
        let v = {
            let r_gid = gid.scalar_mul_le(r.iter())?;
            let mut sponge = PoseidonSpongeVar::new(cs.clone(), &self.params.poseidon);
            sponge.absorb(&r_gid)?;

            let h_r_gid = sponge
                .squeeze_nonnative_field_elements(1)
                .and_then(|r| Ok(r.0[0].clone()))?;

            &sigma + h_r_gid
        };
        v.enforce_equal(&ct.1)?;


        // 6. Compute W = M XOR H(sigma)
        let w = {
            let mut poseidon = PoseidonSpongeVar::new(cs.clone(), &self.params.poseidon);
            poseidon.absorb(&sigma.to_constraint_field().unwrap())?;
            let h_sigma = poseidon
                .squeeze_nonnative_field_elements::<ark_bls12_381::Fq>(1)
                .and_then(|r| Ok(r.0[0].clone()))?;

            msg + h_sigma
        };

        w.enforce_equal(&ct.2)?;

        Ok(())
    }

    pub(crate) fn ciphertext_var(
        &self,
        cs: ConstraintSystemRef<PC::BaseField>,
        mode: AllocationMode,
    ) -> Result<(G1Var<PC::BaseField>, FqVar<PC::BaseField>, FqVar<PC::BaseField>), SynthesisError> {
        let u_x = FqVar::new_variable(
            ns!(cs, "ciphertext_u_x"),
            || {
                Ok(self.resulted_ciphertext.u.x)
            },
            mode,
        )?;
        let u_y = FqVar::new_variable(
            ns!(cs, "ciphertext_u_x"),
            || {
                Ok(self.resulted_ciphertext.u.y)
            },
            mode,
        )?;
        let u = G1Var::new(
            u_x, u_y
        );

        let v = FqVar::new_variable(
            ns!(cs, "ciphertext_v"),
            || {
                Ok(self.resulted_ciphertext.v)
            },
            mode,
        )?;

        let w = FqVar::new_variable(
            ns!(cs, "ciphertext_w"),
            || {
                Ok(self.resulted_ciphertext.w)
            },
            mode,
        )?;

        Ok((u, v, w))
    }
}

impl<PC: CurveGroup> ConstraintSynthesizer<PC::BaseField> for NonnativeCircuit<PC>
    where PC::BaseField: PrimeField
{
    fn generate_constraints(
        self,
        cs: ConstraintSystemRef<PC::BaseField>,
    ) -> Result<(), SynthesisError> {
        let gid = new_fp12_variable::<_, PC::BaseField>(ns!(cs, "gid"), || Ok(self.gid), AllocationMode::Input)?;
        let message = FqVar::new_witness(ns!(cs, "plaintext"), || {
            Ok(self.msg)
        })?;
        let ciphertext = self.ciphertext_var(cs.clone(), AllocationMode::Input)?;

        self.verify_encryption(cs.clone(), gid, &message, &ciphertext)
    }
}

#[cfg(test)]
mod tests {
    use ark_std::test_rng;
    use crate::poseidon;
    use super::*;

    use ark_bls12_377::{G1Projective as ProjectiveEngine, Fq, Fr, Fq12, G1Affine, Bls12_377};
    use ark_bw6_761::BW6_761;

    use ark_ff::{Field, Zero};
    // use ark_groth16::Groth16;
    use ark_serialize::CanonicalSerialize;

    use ark_snark::{CircuitSpecificSetupSNARK, SNARK};
    use sha2::Digest;

<<<<<<< HEAD
    #[test]
    fn test_decrypt() {
        type TestCircuit = Circuit::<Bls12_381, ark_bls12_381::Parameters>;
        let mut rng = test_rng();
        let bytes = [1, 2, 3];
        let msg = ark_bls12_381::Fq::from_random_bytes(&bytes).unwrap();

        let params = Parameters::<ark_bls12_381::G1Projective>::default();
        let pk = {
            let bytes = hex::decode("8200fc249deb0148eb918d6e213980c5d01acd7fc251900d9260136da3b54836ce125172399ddc69c4e3e11429b62c11").unwrap();
            ark_bls12_381::G1Affine::deserialize_zk_crypto(&bytes).unwrap()
        };

        let round_number = 1000u64;
        let id = {
            let mut hash = sha2::Sha256::new();
            hash.update(&round_number.to_be_bytes());
            &hash.finalize().to_vec()[0..32]
        };

        let ct = TestCircuit::encrypt(&pk, id, &msg, &params, &mut rng).unwrap();

        let sk = {
            let bytes = hex::decode("a4721e6c3eafcd823f138cd29c6c82e8c5149101d0bb4bafddbac1c2d1fe3738895e4e21dd4b8b41bf007046440220910bb1cdb91f50a84a0d7f33ff2e8577aa62ac64b35a291a728a9db5ac91e06d1312b48a376138d77b4d6ad27c24221afe").unwrap();
            ark_bls12_381::G2Affine::deserialize_zk_crypto(&bytes).unwrap()
        };

        let pt = TestCircuit::decrypt(&sk, &ct, &params).unwrap();
        assert_eq!(pt, msg)
    }


=======
>>>>>>> 2215bbec
    #[test]
    fn test_decrypt() {
        type TestCircuit = Circuit::<Bls12_381, ark_bls12_381::Parameters>;
        let mut rng = test_rng();
        let bytes = [1, 2, 3];
        let msg = ark_bls12_377::Fq::from_random_bytes(&bytes).unwrap();

        let master = ark_bls12_377::G1Affine::generator();
        let round_number = 1000u64;
        let id = {
            let mut hash = sha2::Sha256::new();
            hash.update(&round_number.to_be_bytes());
            &hash.finalize().to_vec()[0..32]
        };

        let circuit = Circuit::<ark_bls12_377::Bls12_377, ark_bls12_377::Parameters>::new(
            master.clone(),
            &id,
            msg.clone().into(),
            &mut rng,
        ).unwrap();

        // let (pk, _vk) = Groth16::<BW6_761>::setup(circuit, &mut rng).unwrap();

        let circuit = Circuit::<ark_bls12_377::Bls12_377, ark_bls12_377::Parameters>::new(master, id, msg.clone().into(), &mut rng).unwrap();
        let ct = circuit.resulted_ciphertext.clone();
        // let _proof = Groth16::prove(&pk, circuit, &mut rng).unwrap();
    }

    #[test]
    fn test_nonnative_circuit() {
        let mut rng = test_rng();
        let bytes = [1, 2, 3];
        let msg = ark_bls12_381::Fq::from_random_bytes(&bytes).unwrap();

        let pk = {
            let bytes = hex::decode("8200fc249deb0148eb918d6e213980c5d01acd7fc251900d9260136da3b54836ce125172399ddc69c4e3e11429b62c11").unwrap();
            ark_bls12_381::G1Affine::deserialize_zk_crypto(&bytes).unwrap()
        };

        let round_number = 1000u64;
        let id = {
            let mut hash = sha2::Sha256::new();
            hash.update(&round_number.to_be_bytes());
            &hash.finalize().to_vec()[0..32]
        };

        let ct = TestCircuit::encrypt(&pk, id, &msg, &mut rng).unwrap();

<<<<<<< HEAD
        // let (pk, _vk) = Groth16::<BW6_761>::setup(circuit, &mut rng).unwrap();
=======
        let sk = {
            let bytes = hex::decode("a4721e6c3eafcd823f138cd29c6c82e8c5149101d0bb4bafddbac1c2d1fe3738895e4e21dd4b8b41bf007046440220910bb1cdb91f50a84a0d7f33ff2e8577aa62ac64b35a291a728a9db5ac91e06d1312b48a376138d77b4d6ad27c24221afe").unwrap();
            ark_bls12_381::G2Affine::deserialize_zk_crypto(&bytes).unwrap()
        };
>>>>>>> 2215bbec

        let pt = TestCircuit::decrypt(&sk, &ct).unwrap();
        // assert_eq!(pt, msg)
    }
}<|MERGE_RESOLUTION|>--- conflicted
+++ resolved
@@ -1,12 +1,7 @@
 use crate::poseidon::get_poseidon_params;
 use anyhow::anyhow;
-<<<<<<< HEAD
 use ark_ff::{BigInteger, BitIteratorLE, Field, PrimeField, ToConstraintField, Zero, Fp12, One, QuadExtField, BigInteger384, Fp12ConfigWrapper};
 // use ark_groth16::{Groth16, Proof, ProvingKey, VerifyingKey};
-=======
-use ark_ff::{to_bytes, BigInteger, BitIteratorLE, Field, PrimeField, ToConstraintField, Zero, Fp12, One, Fp6ParamsWrapper, Fp12ParamsWrapper, Fp2ParamsWrapper, QuadExtField, BigInteger384};
-use ark_groth16::{Groth16, Proof, ProvingKey, VerifyingKey};
->>>>>>> 2215bbec
 use ark_r1cs_std::fields::fp::FpVar;
 use ark_r1cs_std::prelude::*;
 use ark_r1cs_std::ToConstraintFieldGadget;
@@ -35,19 +30,15 @@
 use ark_serialize::{CanonicalDeserialize, CanonicalSerialize};
 use ark_bls12_381::Bls12_381;
 use ark_r1cs_std::groups::curves::short_weierstrass::ProjectiveVar;
-use crate::utils::{curve_scalar_mul_le, gt_scalar_mul_le, GtAbsorbable, gtvar_to_fqvars, Hash2Curve, ZkCryptoDeserialize, ZkCryptoSerialize};
+use crate::utils::{curve_scalar_mul_le, gt_scalar_mul_le, GtAbsorbable, gtvar_to_fqvars, Hash2Curve, ZkCryptoDeserialize};
 use sha2::Sha256;
 use crate::nonnative::*;
 use crate::{Randomness, Plaintext, Ciphertext, PublicKey, SecretKey, Parameters};
 
-<<<<<<< HEAD
+const R_BYTES_SQUEEZE: usize = 16;
+
 pub struct Circuit<E: Pairing, P: Bls12Parameters<Fp = <E::G1 as CurveGroup>::BaseField>>
     where <E::G1 as CurveGroup>::BaseField: PrimeField
-=======
-const R_BYTES_SQUEEZE: usize = 16;
-
-pub struct Circuit<E: PairingEngine, P: Bls12Parameters<Fp = E::Fq>>
->>>>>>> 2215bbec
 {
     gid: E::TargetField,
     sigma: Randomness<E::G1>,
@@ -58,21 +49,14 @@
     _curve_params: PhantomData<P>
 }
 
-<<<<<<< HEAD
 impl<E: Pairing, P: Bls12Parameters<Fp = <E::G1 as CurveGroup>::BaseField>> Circuit<E, P>
     where <E::G1 as CurveGroup>::BaseField: PrimeField + Absorb,
           E: Hash2Curve + GtAbsorbable,
           ProjectiveVar<P::G1Parameters, FpVar<P::Fp>>: AllocVar<E::G1, <E::G1 as CurveGroup>::BaseField> + CurveVar<E::G1, <E::G1 as CurveGroup>::BaseField> + AllocVar<E::G1, P::Fp>,
-=======
-impl<E: PairingEngine, P: Bls12Parameters<Fp = E::Fq>> Circuit<E, P>
-    where E::Fq: PrimeField + Absorb,
-          E: Hash2Curve + GtAbsorbable,
-          ProjectiveVar<P::G1Parameters, FpVar<P::Fp>>: AllocVar<E::G1Projective, E::Fq> + CurveVar<E::G1Projective, E::Fq> + AllocVar<E::G1Projective, P::Fp>,
->>>>>>> 2215bbec
 {
     type Fq = <E::G1 as CurveGroup>::BaseField;
 
-    pub fn new<I: AsRef<[u8]>, R: Rng + CryptoRng>(
+    pub fn new<I: AsRef<[u8]>, R: Rng>(
         master: PublicKey<E>,
         id: I,
         msg: Plaintext<E::G1>,
@@ -94,27 +78,18 @@
         })
     }
 
-    pub fn encrypt<I: AsRef<[u8]>, R: Rng + CryptoRng>(
+    pub fn encrypt<I: AsRef<[u8]>, R: Rng>(
         master: &PublicKey<E>,
         id: I,
-<<<<<<< HEAD
         msg: &Plaintext<E::G1>,
-        params: &Parameters<E::G1>,
         rng: &mut R,
     ) -> anyhow::Result<Ciphertext<E::G1>> {
-        let (_, _, ct) = Self::encrypt_inner(master, id, msg, params, rng)?;
-=======
-        msg: &Plaintext<E::G1Projective>,
-        rng: &mut R,
-    ) -> anyhow::Result<Ciphertext<E::G1Projective>> {
-        let params = Parameters::<E::G1Projective>::default();
-
+        let params = Parameters::<E::G1>::default();
         let (_, _, ct) = Self::encrypt_inner(master, id, msg, &params, rng)?;
->>>>>>> 2215bbec
         Ok(ct)
     }
 
-    fn encrypt_inner<I: AsRef<[u8]>, R: Rng + CryptoRng>(
+    fn encrypt_inner<I: AsRef<[u8]>, R: Rng>(
         master: &PublicKey<E>,
         id: I,
         msg: &Plaintext<E::G1>,
@@ -127,7 +102,7 @@
         let gid = {
             let qid: E::G2Affine = E::hash(id.as_ref(), tlock::ibe::H2C_DST)?;
             E::pairing(master.clone(), qid)
-        };
+        }.0;
 
         // 2. Derive random sigma
         let sigma = Randomness::<E::G1>::rand(rng);
@@ -137,31 +112,18 @@
             let mut sponge = PoseidonSponge::new(&params.poseidon);
             sponge.absorb(&sigma.0);
             sponge.absorb(&msg);
-<<<<<<< HEAD
-            sponge.squeeze_field_elements::<E::ScalarField>(1).remove(0)
-        };
-
-        // 4. Compute U = G^r
-        let mut u = E::G1::generator();
-        u.mul_assign(r);
+            sponge.clone().squeeze_bytes(R_BYTES_SQUEEZE)
+        };
+
+        // 4. Compute U = G*r
+        let mut u = curve_scalar_mul_le(
+            E::G1::generator(),
+            &r
+        );
 
         // 5. Compute V = sigma XOR H(rGid)
         let v = {
-            let mut r_gid: E::TargetField = gt_scalar_mul_le(gid.clone(), r.into_bigint().to_bytes_le());
-=======
-            sponge.clone().squeeze_bytes(R_BYTES_SQUEEZE)
-        };
-
-        // 4. Compute U = G^r
-        let mut u = curve_scalar_mul_le(
-            E::G1Projective::prime_subgroup_generator(),
-            &r
-        );
-
-        // 5. Compute V = sigma XOR H(rGid)
-        let v = {
-            let mut r_gid: E::Fqk = gt_scalar_mul_le(gid.clone(), r);
->>>>>>> 2215bbec
+            let mut r_gid: E::TargetField = gt_scalar_mul_le(gid.clone(), &r);
 
             let mut sponge = PoseidonSponge::new(&params.poseidon);
             sponge.absorb(&E::gt_to_absorbable(&r_gid));
@@ -188,29 +150,17 @@
 
     pub fn decrypt(
         sk: &SecretKey<E>,
-<<<<<<< HEAD
         ct: &Ciphertext<E::G1>,
-        params: &Parameters<E::G1>,
     ) -> anyhow::Result<Plaintext<E::G1>> {
-=======
-        ct: &Ciphertext<E::G1Projective>,
-    ) -> anyhow::Result<Plaintext<E::G1Projective>> {
-        let params = Parameters::<E::G1Projective>::default();
-
->>>>>>> 2215bbec
+        let params = Parameters::<E::G1>::default();
+
         // 1. Compute sigma = V XOR H2(e(rP,private))
         let sigma = {
-            let r_gid = E::pairing(ct.u.clone(), sk.clone());
+            let r_gid = E::pairing(ct.u.clone(), sk.clone()).0;
 
             let mut sponge = PoseidonSponge::new(&params.poseidon);
             sponge.absorb(&E::gt_to_absorbable(&r_gid));
-<<<<<<< HEAD
-            let h_r_gid = sponge.squeeze_field_elements::<<E::G1 as CurveGroup>::BaseField>(1).remove(0);
-=======
-            let h_r_gid = sponge.squeeze_field_elements::<E::Fq>(1).remove(0);
->>>>>>> 2215bbec
-
-            ct.v - h_r_gid
+            sponge.squeeze_field_elements::<<E::G1 as CurveGroup>::BaseField>(1).remove(0)
         };
 
         // 2. Compute Msg = W XOR H4(sigma)
@@ -227,17 +177,8 @@
             let mut sponge = PoseidonSponge::new(&params.poseidon);
             sponge.absorb(&sigma);
             sponge.absorb(&msg);
-<<<<<<< HEAD
-            let r = sponge.squeeze_field_elements::<E::ScalarField>(1).remove(0);
-            let mut u = E::G1::generator();
-            u.mul_assign(r);
-            u
-=======
-            curve_scalar_mul_le(
-                E::G1Projective::prime_subgroup_generator(),
-                &sponge.squeeze_bytes(R_BYTES_SQUEEZE)
-            )
->>>>>>> 2215bbec
+            let r = sponge.squeeze_bytes(R_BYTES_SQUEEZE);
+            curve_scalar_mul_le(E::G1::generator(), &r)
         };
         assert_eq!(ct.u, r_g);
 
@@ -271,7 +212,7 @@
         // 5. Compute V = sigma XOR H(rGid)
         let v = {
             let r_gid = {
-                let mut res = Fp12Var::<P::Fp12Params>::one();
+                let mut res = Fp12Var::<P::Fp12Config>::one();
                 let mut mul = gid;
                 for bit in r.into_iter() {
                     let tmp = res.clone() * &mul;
@@ -338,25 +279,17 @@
     }
 }
 
-<<<<<<< HEAD
 impl<E: Pairing, P: Bls12Parameters<Fp = <E::G1 as CurveGroup>::BaseField>> ConstraintSynthesizer<<E::G1 as CurveGroup>::BaseField> for Circuit<E, P>
     where <E::G1 as CurveGroup>::BaseField: PrimeField + Absorb,
           E: Hash2Curve + GtAbsorbable,
+          E::TargetField: Borrow<QuadExtField<Fp12ConfigWrapper<<P as Bls12Parameters>::Fp12Config>>>,
           ProjectiveVar<P::G1Parameters, FpVar<P::Fp>>: AllocVar<E::G1, <E::G1 as CurveGroup>::BaseField> + CurveVar<E::G1, <E::G1 as CurveGroup>::BaseField> + AllocVar<E::G1, P::Fp>,
-          E::TargetField: Borrow<QuadExtField<Fp12ConfigWrapper<P::Fp12Config>>>,
-=======
-impl<E: PairingEngine, P: Bls12Parameters<Fp = E::Fq>> ConstraintSynthesizer<E::Fq> for Circuit<E, P>
-    where E::Fq: PrimeField + Absorb,
-          E: Hash2Curve + GtAbsorbable,
-          ProjectiveVar<P::G1Parameters, FpVar<P::Fp>>: AllocVar<E::G1Projective, E::Fq> + CurveVar<E::G1Projective, E::Fq> + AllocVar<E::G1Projective, P::Fp>,
-          E::Fqk: Borrow<QuadExtField<Fp12ParamsWrapper<P::Fp12Params>>>,
->>>>>>> 2215bbec
 {
     fn generate_constraints(
         self,
         cs: ConstraintSystemRef<<E::G1 as CurveGroup>::BaseField>,
     ) -> Result<(), SynthesisError> {
-        let gid = Fp12Var::<P::Fp12Params>::new_input(ns!(cs, "gid"), || Ok(self.gid))?;
+        let gid = Fp12Var::<P::Fp12Config>::new_input(ns!(cs, "gid"), || Ok(self.gid))?;
         let message = FpVar::<<E::G1 as CurveGroup>::BaseField>::new_witness(ns!(cs, "plaintext"), || {
             Ok(self.msg)
         })?;
@@ -380,7 +313,7 @@
 impl<PC: CurveGroup> NonnativeCircuit<PC>
     where PC::BaseField: PrimeField
 {
-    pub fn new<I: AsRef<[u8]>, R: Rng + CryptoRng>(
+    pub fn new<I: AsRef<[u8]>, R: Rng>(
         master: PublicKey<Bls12_381>,
         id: I,
         msg: Plaintext<ark_bls12_381::G1Projective>,
@@ -557,6 +490,7 @@
 
     use ark_bls12_377::{G1Projective as ProjectiveEngine, Fq, Fr, Fq12, G1Affine, Bls12_377};
     use ark_bw6_761::BW6_761;
+    use ark_ec::AffineRepr;
 
     use ark_ff::{Field, Zero};
     // use ark_groth16::Groth16;
@@ -565,41 +499,6 @@
     use ark_snark::{CircuitSpecificSetupSNARK, SNARK};
     use sha2::Digest;
 
-<<<<<<< HEAD
-    #[test]
-    fn test_decrypt() {
-        type TestCircuit = Circuit::<Bls12_381, ark_bls12_381::Parameters>;
-        let mut rng = test_rng();
-        let bytes = [1, 2, 3];
-        let msg = ark_bls12_381::Fq::from_random_bytes(&bytes).unwrap();
-
-        let params = Parameters::<ark_bls12_381::G1Projective>::default();
-        let pk = {
-            let bytes = hex::decode("8200fc249deb0148eb918d6e213980c5d01acd7fc251900d9260136da3b54836ce125172399ddc69c4e3e11429b62c11").unwrap();
-            ark_bls12_381::G1Affine::deserialize_zk_crypto(&bytes).unwrap()
-        };
-
-        let round_number = 1000u64;
-        let id = {
-            let mut hash = sha2::Sha256::new();
-            hash.update(&round_number.to_be_bytes());
-            &hash.finalize().to_vec()[0..32]
-        };
-
-        let ct = TestCircuit::encrypt(&pk, id, &msg, &params, &mut rng).unwrap();
-
-        let sk = {
-            let bytes = hex::decode("a4721e6c3eafcd823f138cd29c6c82e8c5149101d0bb4bafddbac1c2d1fe3738895e4e21dd4b8b41bf007046440220910bb1cdb91f50a84a0d7f33ff2e8577aa62ac64b35a291a728a9db5ac91e06d1312b48a376138d77b4d6ad27c24221afe").unwrap();
-            ark_bls12_381::G2Affine::deserialize_zk_crypto(&bytes).unwrap()
-        };
-
-        let pt = TestCircuit::decrypt(&sk, &ct, &params).unwrap();
-        assert_eq!(pt, msg)
-    }
-
-
-=======
->>>>>>> 2215bbec
     #[test]
     fn test_decrypt() {
         type TestCircuit = Circuit::<Bls12_381, ark_bls12_381::Parameters>;
@@ -628,37 +527,4 @@
         let ct = circuit.resulted_ciphertext.clone();
         // let _proof = Groth16::prove(&pk, circuit, &mut rng).unwrap();
     }
-
-    #[test]
-    fn test_nonnative_circuit() {
-        let mut rng = test_rng();
-        let bytes = [1, 2, 3];
-        let msg = ark_bls12_381::Fq::from_random_bytes(&bytes).unwrap();
-
-        let pk = {
-            let bytes = hex::decode("8200fc249deb0148eb918d6e213980c5d01acd7fc251900d9260136da3b54836ce125172399ddc69c4e3e11429b62c11").unwrap();
-            ark_bls12_381::G1Affine::deserialize_zk_crypto(&bytes).unwrap()
-        };
-
-        let round_number = 1000u64;
-        let id = {
-            let mut hash = sha2::Sha256::new();
-            hash.update(&round_number.to_be_bytes());
-            &hash.finalize().to_vec()[0..32]
-        };
-
-        let ct = TestCircuit::encrypt(&pk, id, &msg, &mut rng).unwrap();
-
-<<<<<<< HEAD
-        // let (pk, _vk) = Groth16::<BW6_761>::setup(circuit, &mut rng).unwrap();
-=======
-        let sk = {
-            let bytes = hex::decode("a4721e6c3eafcd823f138cd29c6c82e8c5149101d0bb4bafddbac1c2d1fe3738895e4e21dd4b8b41bf007046440220910bb1cdb91f50a84a0d7f33ff2e8577aa62ac64b35a291a728a9db5ac91e06d1312b48a376138d77b4d6ad27c24221afe").unwrap();
-            ark_bls12_381::G2Affine::deserialize_zk_crypto(&bytes).unwrap()
-        };
->>>>>>> 2215bbec
-
-        let pt = TestCircuit::decrypt(&sk, &ct).unwrap();
-        // assert_eq!(pt, msg)
-    }
 }